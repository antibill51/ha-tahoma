--- conflicted
+++ resolved
@@ -48,7 +48,6 @@
         max_value=4,
         entity_category=EntityCategory.CONFIG,
     ),
-<<<<<<< HEAD
     # # DomesticHotWaterProduction: Boost mode in Days (0 - 6)
     # OverkizNumberDescription(
     #     key="core:BoostModeDurationState",
@@ -66,9 +65,7 @@
         command="setAwayModeDuration",
         min_value=0,
         max_value=10,
-=======
     # SomfyHeatingTemperatureInterface
->>>>>>> eef02f7f
     OverkizNumberDescription(
         key=OverkizState.CORE_ECO_ROOM_TEMPERATURE,
         name="Eco Room Temperature",
