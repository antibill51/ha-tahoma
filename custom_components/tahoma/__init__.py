"""The TaHoma integration."""
import asyncio
from collections import defaultdict
from datetime import timedelta
import json
import logging

from aiohttp import ClientError, ServerDisconnectedError
<<<<<<< HEAD
from pyhoma.client import TahomaClient
from pyhoma.exceptions import (
    BadCredentialsException,
    InvalidCommandException,
    TooManyRequestsException,
)
from pyhoma.models import Command
import voluptuous as vol

=======
>>>>>>> 86936a6f
from homeassistant.components.scene import DOMAIN as SCENE
from homeassistant.config_entries import SOURCE_IMPORT, ConfigEntry
from homeassistant.const import CONF_EXCLUDE, CONF_PASSWORD, CONF_USERNAME
from homeassistant.core import HomeAssistant
from homeassistant.exceptions import ConfigEntryNotReady
from homeassistant.helpers import aiohttp_client, config_validation as cv
from pyhoma.client import TahomaClient
from pyhoma.exceptions import BadCredentialsException, TooManyRequestsException
from pyhoma.models import Command
import voluptuous as vol

from .const import (
    CONF_UPDATE_INTERVAL,
    DEFAULT_UPDATE_INTERVAL,
    DOMAIN,
    IGNORED_TAHOMA_TYPES,
    TAHOMA_TYPES,
)
from .coordinator import TahomaDataUpdateCoordinator

_LOGGER = logging.getLogger(__name__)

SERVICE_EXECUTE_COMMAND = "execute_command"

CONFIG_SCHEMA = vol.Schema(
    {
        DOMAIN: vol.All(
            cv.deprecated(CONF_EXCLUDE),
            vol.Schema(
                {
                    vol.Required(CONF_USERNAME): cv.string,
                    vol.Required(CONF_PASSWORD): cv.string,
                    vol.Optional(CONF_EXCLUDE, default=[]): vol.All(
                        cv.ensure_list, [cv.string]
                    ),
                }
            ),
        )
    },
    extra=vol.ALLOW_EXTRA,
)


async def async_setup(hass: HomeAssistant, config: dict):
    """Set up the TaHoma component."""
    configuration = config.get(DOMAIN)

    if configuration is None:
        return True

    if any(
        configuration.get(CONF_USERNAME) in entry.data.get(CONF_USERNAME)
        for entry in hass.config_entries.async_entries(DOMAIN)
    ):
        return True

    hass.async_create_task(
        hass.config_entries.flow.async_init(
            DOMAIN, context={"source": SOURCE_IMPORT}, data=configuration,
        )
    )

    return True


async def async_setup_entry(hass: HomeAssistant, entry: ConfigEntry):
    """Set up TaHoma from a config entry."""
    hass.data.setdefault(DOMAIN, {})

    username = entry.data.get(CONF_USERNAME)
    password = entry.data.get(CONF_PASSWORD)

    session = aiohttp_client.async_create_clientsession(hass)
    client = TahomaClient(username, password, session=session)

    try:
        await client.login()
        devices = await client.get_devices()
        scenarios = await client.get_scenarios()
    except BadCredentialsException:
        _LOGGER.error("invalid_auth")
        return False
    except TooManyRequestsException as exception:
        _LOGGER.error("too_many_requests")
        raise ConfigEntryNotReady from exception
    except (TimeoutError, ClientError, ServerDisconnectedError) as exception:
        _LOGGER.error("cannot_connect")
        raise ConfigEntryNotReady from exception
    except Exception as exception:  # pylint: disable=broad-except
        _LOGGER.exception(exception)
        return False

    update_interval = entry.options.get(CONF_UPDATE_INTERVAL, DEFAULT_UPDATE_INTERVAL)

    tahoma_coordinator = TahomaDataUpdateCoordinator(
        hass,
        _LOGGER,
        name="TaHoma Event Fetcher",
        client=client,
        devices=devices,
        update_interval=timedelta(seconds=update_interval),
    )

    await tahoma_coordinator.async_refresh()

    entities = defaultdict(list)
    entities[SCENE] = scenarios

    hass.data[DOMAIN][entry.entry_id] = {
        "entities": entities,
        "coordinator": tahoma_coordinator,
        "update_listener": entry.add_update_listener(update_listener),
    }

    for device in tahoma_coordinator.data.values():
        platform = TAHOMA_TYPES.get(device.widget) or TAHOMA_TYPES.get(device.ui_class)
        if platform:
            entities[platform].append(device)
        elif (
            device.widget not in IGNORED_TAHOMA_TYPES
            and device.ui_class not in IGNORED_TAHOMA_TYPES
        ):
            _LOGGER.debug(
                "Unsupported TaHoma device detected (%s - %s - %s)",
                device.controllable_name,
                device.ui_class,
                device.widget,
            )

    for platform in entities:
        hass.async_create_task(
            hass.config_entries.async_forward_entry_setup(entry, platform)
        )

    async def handle_execute_command(call):
        """Handle execute command service."""
        entity_registry = await hass.helpers.entity_registry.async_get_registry()
        entity = entity_registry.entities.get(call.data.get("entity_id"))
        try:
            await tahoma_coordinator.client.execute_command(
                entity.unique_id,
                Command(call.data.get("command"), call.data.get("args")),
                "Home Assistant Service",
            )
        except InvalidCommandException as e:
            definition = await tahoma_coordinator.client.get_device_definition(
                entity.unique_id
            )
            _LOGGER.error(
                "%s\nAvailable commands for %s:\n%s",
                str(e),
                entity.entity_id,
                str(json.dumps(definition.get("commands")).replace("},", "},\n")),
            )

    hass.services.async_register(
        DOMAIN,
        SERVICE_EXECUTE_COMMAND,
        handle_execute_command,
        vol.Schema(
            {
                vol.Required("entity_id"): cv.string,
                vol.Required("command"): cv.string,
                vol.Optional("args", default=[]): vol.All(
                    cv.ensure_list, [vol.Any(str, int)]
                ),
            }
        ),
    )

    return True


async def async_unload_entry(hass: HomeAssistant, entry: ConfigEntry):
    """Unload a config entry."""
    entities_per_platform = hass.data[DOMAIN][entry.entry_id]["entities"]

    unload_ok = all(
        await asyncio.gather(
            *[
                hass.config_entries.async_forward_entry_unload(entry, platform)
                for platform in entities_per_platform
            ]
        )
    )

    if unload_ok:
        hass.data[DOMAIN][entry.entry_id]["update_listener"]()
        hass.data[DOMAIN].pop(entry.entry_id)

    return unload_ok


async def update_listener(hass: HomeAssistant, entry: ConfigEntry):
    """Update when config_entry options update."""
    if entry.options[CONF_UPDATE_INTERVAL]:
        coordinator = hass.data[DOMAIN][entry.entry_id]["coordinator"]
        new_update_interval = timedelta(seconds=entry.options[CONF_UPDATE_INTERVAL])
        coordinator.update_interval = new_update_interval
        coordinator.original_update_interval = new_update_interval

        await coordinator.async_refresh()<|MERGE_RESOLUTION|>--- conflicted
+++ resolved
@@ -6,7 +6,6 @@
 import logging
 
 from aiohttp import ClientError, ServerDisconnectedError
-<<<<<<< HEAD
 from pyhoma.client import TahomaClient
 from pyhoma.exceptions import (
     BadCredentialsException,
@@ -16,8 +15,6 @@
 from pyhoma.models import Command
 import voluptuous as vol
 
-=======
->>>>>>> 86936a6f
 from homeassistant.components.scene import DOMAIN as SCENE
 from homeassistant.config_entries import SOURCE_IMPORT, ConfigEntry
 from homeassistant.const import CONF_EXCLUDE, CONF_PASSWORD, CONF_USERNAME
