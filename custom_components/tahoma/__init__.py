--- conflicted
+++ resolved
@@ -38,11 +38,8 @@
 )
 
 PLATFORMS = [
-<<<<<<< HEAD
+    "binary_sensor",
     "climate",
-=======
-    "binary_sensor",
->>>>>>> 908ccfe4
     "cover",
     "light",
     "lock",
