"""Constants for the TaHoma integration."""

from homeassistant.components.binary_sensor import (
    DEVICE_CLASS_OCCUPANCY,
    DEVICE_CLASS_OPENING,
    DEVICE_CLASS_SMOKE,
)
from homeassistant.components.cover import (
    DEVICE_CLASS_AWNING,
    DEVICE_CLASS_BLIND,
    DEVICE_CLASS_CURTAIN,
    DEVICE_CLASS_GARAGE,
    DEVICE_CLASS_GATE,
    DEVICE_CLASS_SHUTTER,
    DEVICE_CLASS_WINDOW,
)
from homeassistant.const import (
    DEVICE_CLASS_HUMIDITY,
    DEVICE_CLASS_ILLUMINANCE,
    DEVICE_CLASS_POWER,
    DEVICE_CLASS_TEMPERATURE,
)

DOMAIN = "tahoma"

# Used to map the Somfy uiClass to the Home Assistant platform
TAHOMA_TYPES = {
    "Light": "light",
    "ExteriorScreen": "cover",
    "Pergola": "cover",
    "RollerShutter": "cover",
    "Window": "cover",
    "HeatingSystem": "climate",
    "TemperatureSensor": "sensor",
    "LightSensor": "sensor",
    "DoorLock": "lock",
    "OnOff": "switch",
    "HumiditySensor": "sensor",
    "GarageDoor": "cover",
    "ContactSensor": "binary_sensor",
    "SmokeSensor": "binary_sensor",
    "OccupancySensor": "binary_sensor",
    "WindowHandle": "binary_sensor",
    "ExteriorVenetianBlind": "cover",
    "Awning": "cover",
    "Gate": "cover",
    "Curtain": "cover",
    "Generic": "cover",
    "SwingingShutter": "cover",
    "ElectricitySensor": "sensor",
    "AirSensor": "sensor",
}

<<<<<<< HEAD
=======

>>>>>>> ffa71a91
# Used to map the Somfy widget or uiClass to the Home Assistant device classes
TAHOMA_COVER_DEVICE_CLASSES = {
    "Awning": DEVICE_CLASS_AWNING,
    "ExteriorScreen": DEVICE_CLASS_BLIND,
    "Pergola": DEVICE_CLASS_AWNING,
    "RollerShutter": DEVICE_CLASS_SHUTTER,
    "Window": DEVICE_CLASS_WINDOW,
    "Blind": DEVICE_CLASS_BLIND,
    "GarageDoor": DEVICE_CLASS_GARAGE,
    "ExteriorVenetianBlind": DEVICE_CLASS_BLIND,
    "VeluxInteriorBlind": DEVICE_CLASS_BLIND,
    "Gate": DEVICE_CLASS_GATE,
    "Curtain": DEVICE_CLASS_CURTAIN,
    "SwingingShutter": DEVICE_CLASS_SHUTTER,
}

# Used to map the Somfy widget or uiClass to the Home Assistant device classes
TAHOMA_BINARY_SENSOR_DEVICE_CLASSES = {
    "SmokeSensor": DEVICE_CLASS_SMOKE,
    "OccupancySensor": DEVICE_CLASS_OCCUPANCY,
<<<<<<< HEAD
    "ContactSensor": DEVICE_CLASS_OPENING
=======
    "ContactSensor": DEVICE_CLASS_OPENING,
    "WindowHandle": DEVICE_CLASS_OPENING,
>>>>>>> ffa71a91
}

# Used to map the Somfy widget or uiClass to the Home Assistant device classes
TAHOMA_SENSOR_DEVICE_CLASSES = {
    "TemperatureSensor": DEVICE_CLASS_TEMPERATURE,
    "HumiditySensor": DEVICE_CLASS_HUMIDITY,
    "LightSensor": DEVICE_CLASS_ILLUMINANCE,
    "ElectricitySensor": DEVICE_CLASS_POWER,
    "AirSensor": "carbon dioxide",
}

# TaHoma Attributes
ATTR_MEM_POS = "memorized_position"
ATTR_RSSI_LEVEL = "rssi_level"
ATTR_LOCK_START_TS = "lock_start_ts"
ATTR_LOCK_END_TS = "lock_end_ts"
ATTR_LOCK_LEVEL = "lock_level"
ATTR_LOCK_ORIG = "lock_originator"

# TaHoma internal device states
CORE_CLOSURE_STATE = "core:ClosureState"
CORE_CONTACT_STATE = "core:ContactState"
CORE_DEPLOYMENT_STATE = "core:DeploymentState"
CORE_DEROGATED_TARGET_TEMPERATURE_STATE = "core:DerogatedTargetTemperatureState"
CORE_LUMINANCE_STATE = "core:LuminanceState"
CORE_MEMORIZED_1_POSITION_STATE = "core:Memorized1PositionState"
CORE_NAME_STATE = "core:NameState"
CORE_OCCUPANCY_STATE = "core:OccupancyState"
CORE_ON_OFF_STATE = "core:OnOffState"
CORE_PEDESTRIAN_POSITION_STATE = "core:PedestrianPositionState"
CORE_PRIORITY_LOCK_TIMER_STATE = "core:PriorityLockTimerState"
CORE_RELATIVE_HUMIDITY_STATE = "core:RelativeHumidityState"
CORE_RSSI_LEVEL_STATE = "core:RSSILevelState"
CORE_SENSOR_DEFECT_STATE = "core:SensorDefectState"
CORE_SLATS_ORIENTATION_STATE = "core:SlatsOrientationState"
CORE_SMOKE_STATE = "core:SmokeState"
CORE_STATUS_STATE = "core:StatusState"
CORE_TARGET_TEMPERATURE_STATE = "core:TargetTemperatureState"
CORE_TEMPERATURE_STATE = "core:TemperatureState"
<<<<<<< HEAD
CORE_VERSION_STATE = "core:VersionState"
=======
CORE_LUMINANCE_STATE = "core:LuminanceState"
CORE_RELATIVE_HUMIDITY_STATE = "core:RelativeHumidityState"
CORE_MEMORIZED_1_POSITION_STATE = "core:Memorized1PositionState"
CORE_PEDESTRIAN_POSITION_STATE = "core:PedestrianPositionState"
CORE_ELECTRIC_POWER_CONSUMPTION_STATE = "core:ElectricPowerConsumptionState"
CORE_CO2_CONCENTRATION_STATE = "core:CO2ConcentrationState"
>>>>>>> ffa71a91

# IO Devices specific states
IO_MAXIMUM_HEATING_LEVEL_STATE = "io:MaximumHeatingLevelState"
IO_PRIORITY_LOCK_LEVEL_STATE = "io:PriorityLockLevelState"
IO_PRIORITY_LOCK_ORIGINATOR_STATE = "io:PriorityLockOriginatorState"
IO_TARGET_HEATING_LEVEL_STATE = "io:TargetHeatingLevelState"
IO_TIMER_FOR_TRANSITORY_STATE_STATE = "io:TimerForTransitoryStateState"

# Somfy Thermostat specific states
ST_DEROGATION_TYPE_STATE = "somfythermostat:DerogationTypeState"
ST_HEATING_MODE_STATE = "somfythermostat:HeatingModeState"
ST_DEROGATION_HEATING_MODE_STATE = "somfythermostat:DerogationHeatingModeState"

# Commands
COMMAND_EXIT_DEROGATION = "exitDerogation"
COMMAND_OFF = "off"
COMMAND_REFRESH_STATE = "refreshState"
COMMAND_SET_CLOSURE = "setClosure"
COMMAND_SET_DEROGATION = "setDerogation"
COMMAND_SET_HEATING_LEVEL = "setHeatingLevel"
COMMAND_SET_MODE_TEMPERATURE = "setModeTemperature"
COMMAND_SET_ORIENTATION = "setOrientation"
COMMAND_SET_PEDESTRIAN_POSITION = "setPedestrianPosition"
COMMAND_SET_POSITION = "setPosition"<|MERGE_RESOLUTION|>--- conflicted
+++ resolved
@@ -51,10 +51,7 @@
     "AirSensor": "sensor",
 }
 
-<<<<<<< HEAD
-=======
 
->>>>>>> ffa71a91
 # Used to map the Somfy widget or uiClass to the Home Assistant device classes
 TAHOMA_COVER_DEVICE_CLASSES = {
     "Awning": DEVICE_CLASS_AWNING,
@@ -75,12 +72,8 @@
 TAHOMA_BINARY_SENSOR_DEVICE_CLASSES = {
     "SmokeSensor": DEVICE_CLASS_SMOKE,
     "OccupancySensor": DEVICE_CLASS_OCCUPANCY,
-<<<<<<< HEAD
-    "ContactSensor": DEVICE_CLASS_OPENING
-=======
     "ContactSensor": DEVICE_CLASS_OPENING,
     "WindowHandle": DEVICE_CLASS_OPENING,
->>>>>>> ffa71a91
 }
 
 # Used to map the Somfy widget or uiClass to the Home Assistant device classes
@@ -120,16 +113,13 @@
 CORE_STATUS_STATE = "core:StatusState"
 CORE_TARGET_TEMPERATURE_STATE = "core:TargetTemperatureState"
 CORE_TEMPERATURE_STATE = "core:TemperatureState"
-<<<<<<< HEAD
-CORE_VERSION_STATE = "core:VersionState"
-=======
 CORE_LUMINANCE_STATE = "core:LuminanceState"
 CORE_RELATIVE_HUMIDITY_STATE = "core:RelativeHumidityState"
 CORE_MEMORIZED_1_POSITION_STATE = "core:Memorized1PositionState"
 CORE_PEDESTRIAN_POSITION_STATE = "core:PedestrianPositionState"
 CORE_ELECTRIC_POWER_CONSUMPTION_STATE = "core:ElectricPowerConsumptionState"
 CORE_CO2_CONCENTRATION_STATE = "core:CO2ConcentrationState"
->>>>>>> ffa71a91
+CORE_VERSION_STATE = "core:VersionState"
 
 # IO Devices specific states
 IO_MAXIMUM_HEATING_LEVEL_STATE = "io:MaximumHeatingLevelState"
