--- conflicted
+++ resolved
@@ -19,11 +19,7 @@
 )
 from homeassistant.core import callback
 
-<<<<<<< HEAD
-from .const import DOMAIN, TAHOMA_TYPES  # pylint:disable=unused-import
-=======
 from .const import DOMAIN
->>>>>>> 91bffec6
 from .tahoma_api import TahomaApi
 
 _LOGGER = logging.getLogger(__name__)
