--- conflicted
+++ resolved
@@ -10,7 +10,7 @@
     CONF_PASSWORD,
     CONF_USERNAME,
     CONF_ENTITY_ID,
-    DEVICE_CLASS_TEMPERATURE
+    DEVICE_CLASS_TEMPERATURE,
 )
 from homeassistant.core import callback
 
@@ -34,7 +34,7 @@
     password = data.get(CONF_PASSWORD)
 
     try:
-        await hass.async_add_executor_job(TahomaApi, username, password)
+        controller = await hass.async_add_executor_job(TahomaApi, username, password)
 
     except RequestException:
         _LOGGER.exception("Error when trying to log in to the TaHoma API")
@@ -67,9 +67,11 @@
     @staticmethod
     @callback
     def async_get_options_flow(config_entry):
+        """Return the option flow."""
         return ThermoOptionsFlowHandler(config_entry)
 
     def __init__(self):
+        """Initialize the config flow."""
         self._user_input = {}
         self._thermos = {}
 
@@ -85,7 +87,9 @@
             try:
                 info = await validate_input(self.hass, user_input)
                 if TAHOMA_TYPE_HEATING_SYSTEM in info:
-                    user_input[TAHOMA_TYPE_HEATING_SYSTEM] = info[TAHOMA_TYPE_HEATING_SYSTEM]
+                    user_input[TAHOMA_TYPE_HEATING_SYSTEM] = info[
+                        TAHOMA_TYPE_HEATING_SYSTEM
+                    ]
                 return self.async_create_entry(title=info["title"], data=user_input)
 
             except CannotConnect:
@@ -101,14 +105,16 @@
         )
 
 
-<<<<<<< HEAD
 async def validate_options_input(hass: core.HomeAssistant, data):
+    """Validate the options user input."""
     for k, v in data.items():
         if not str.startswith(v, "sensor"):
             _LOGGER.exception("Please select a valid sensor from the list")
             raise InvalidSensor
 
+
 TAHOMA_TYPE_HEATING_SYSTEM = "HeatingSystem"
+
 
 class ThermoOptionsFlowHandler(config_entries.OptionsFlow):
     """Handle Tahoma options for thermostat."""
@@ -123,8 +129,10 @@
         errors = {}
 
         if user_input is not None:
-            if not user_input or 'no-climate' in user_input:
-                return self.async_create_entry(title="", data=dict(self.config_entry.data))
+            if not user_input or "no-climate" in user_input:
+                return self.async_create_entry(
+                    title="", data=dict(self.config_entry.data)
+                )
             try:
                 await validate_options_input(self.hass, user_input)
                 self.options[DEVICE_CLASS_TEMPERATURE] = user_input
@@ -140,12 +148,15 @@
         return self.async_show_form(
             step_id="init",
             data_schema=vol.Schema({vol.Optional("no-climate"): str}),
-            errors=errors
+            errors=errors,
         )
 
         available_sensors = []
-        for k, v in self.hass.data['entity_registry'].entities.items():
-            if str.startswith(k, "sensor") and v.device_class == DEVICE_CLASS_TEMPERATURE:
+        for k, v in self.hass.data["entity_registry"].entities.items():
+            if (
+                str.startswith(k, "sensor")
+                and v.device_class == DEVICE_CLASS_TEMPERATURE
+            ):
                 available_sensors.append(k)
 
         schema = {}
@@ -154,25 +165,22 @@
                 if DEVICE_CLASS_TEMPERATURE not in self.config_entry.options:
                     default = None
                 else:
-                    default = self.config_entry.options.get(DEVICE_CLASS_TEMPERATURE).get(k)
+                    default = self.config_entry.options.get(
+                        DEVICE_CLASS_TEMPERATURE
+                    ).get(k)
                 if default is None:
                     default = v
                 key = vol.Required(
-                    k,
-                    default=default,
-                    msg="temperature sensor for " + v)
+                    k, default=default, msg="temperature sensor for " + v
+                )
                 value = vol.In([v] + available_sensors)
                 schema[key] = value
 
         return self.async_show_form(
-            step_id="init",
-            data_schema=vol.Schema(schema),
-            errors=errors
+            step_id="init", data_schema=vol.Schema(schema), errors=errors
         )
 
 
-=======
->>>>>>> ffa71a91
 class CannotConnect(exceptions.HomeAssistantError):
     """Error to indicate we cannot connect."""
 
